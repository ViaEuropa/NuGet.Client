﻿// Copyright (c) .NET Foundation. All rights reserved.
// Licensed under the Apache License, Version 2.0. See License.txt in the project root for license information.

using System.Collections.Generic;
using System.IO;
using System.Linq;
using System.Threading;
using System.Threading.Tasks;
using NuGet.Configuration;
using NuGet.Frameworks;
using NuGet.PackageManagement;
using NuGet.Packaging.Core;
using NuGet.ProjectManagement;
using NuGet.Versioning;
using Test.Utility;
using Xunit;

namespace NuGet.Test
{
    public class UnzippedPackageInstallTests
    {
        private readonly List<PackageIdentity> NoDependencyLibPackages = new List<PackageIdentity>
            {
                new PackageIdentity("Microsoft.AspNet.Razor", new NuGetVersion("2.0.30506")),
                new PackageIdentity("Microsoft.AspNet.Razor", new NuGetVersion("3.0.0")),
                new PackageIdentity("Microsoft.AspNet.Razor", new NuGetVersion("3.2.0-rc")),
                new PackageIdentity("Antlr", new NuGetVersion("3.5.0.2"))
            };

        [Fact]
        public async Task UnzippedPackageInstall_Basic()
        {
            // Arrange
            var sourceRepositoryProvider = TestSourceRepositoryUtility.CreateV3OnlySourceRepositoryProvider();
            var testSolutionManager = new TestSolutionManager();
<<<<<<< HEAD
            var testSettings = new Configuration.NullSettings();
            var nuGetPackageManager = new NuGetPackageManager(sourceRepositoryProvider, testSettings, testSolutionManager);
=======
            var testSettings = new NullSettings();
            var deleteOnRestartManager = new TestDeleteOnRestartManager();
            var nuGetPackageManager = new NuGetPackageManager(
                sourceRepositoryProvider,
                testSettings,
                testSolutionManager,
                deleteOnRestartManager);
>>>>>>> 67d943bc
            var packagesFolderPath = PackagesFolderPathUtility.GetPackagesFolderPath(testSolutionManager, testSettings);

            var randomPackagesConfigFolderPath = TestFilesystemUtility.CreateRandomTestFolder();
            var randomPackagesConfigPath = Path.Combine(randomPackagesConfigFolderPath, "packages.config");
            var token = CancellationToken.None;

            var projectTargetFramework = NuGetFramework.Parse("net45");
            var msBuildNuGetProjectSystem = new TestMSBuildNuGetProjectSystem(projectTargetFramework, new TestNuGetProjectContext());
            var msBuildNuGetProject = new MSBuildNuGetProject(msBuildNuGetProjectSystem, packagesFolderPath, randomPackagesConfigFolderPath);
            var packageIdentity = NoDependencyLibPackages[0];

            // Pre-Assert
            // Check that the packages.config file does not exist
            Assert.False(File.Exists(randomPackagesConfigPath));
            // Check that there are no packages returned by PackagesConfigProject
            var packagesInPackagesConfig = (await msBuildNuGetProject.PackagesConfigNuGetProject.GetInstalledPackagesAsync(token)).ToList();
            Assert.Equal(0, packagesInPackagesConfig.Count);
            Assert.Equal(0, msBuildNuGetProjectSystem.References.Count);

            // Act
            await nuGetPackageManager.InstallPackageAsync(msBuildNuGetProject, packageIdentity,
                new ResolutionContext(), new TestNuGetProjectContext(), sourceRepositoryProvider.GetRepositories().First(), null, token);

            // Assert
            // Check that the packages.config file exists after the installation
            Assert.True(File.Exists(randomPackagesConfigPath));
            // Check the number of packages and packages returned by PackagesConfigProject after the installation
            packagesInPackagesConfig = (await msBuildNuGetProject.PackagesConfigNuGetProject.GetInstalledPackagesAsync(token)).ToList();
            Assert.Equal(1, packagesInPackagesConfig.Count);
            Assert.Equal(packageIdentity, packagesInPackagesConfig[0].PackageIdentity);
            Assert.Equal(projectTargetFramework, packagesInPackagesConfig[0].TargetFramework);

            // Clean-up
            TestFilesystemUtility.DeleteRandomTestFolders(testSolutionManager.SolutionDirectory, randomPackagesConfigFolderPath);
        }
    }
}<|MERGE_RESOLUTION|>--- conflicted
+++ resolved
@@ -33,18 +33,14 @@
             // Arrange
             var sourceRepositoryProvider = TestSourceRepositoryUtility.CreateV3OnlySourceRepositoryProvider();
             var testSolutionManager = new TestSolutionManager();
-<<<<<<< HEAD
             var testSettings = new Configuration.NullSettings();
-            var nuGetPackageManager = new NuGetPackageManager(sourceRepositoryProvider, testSettings, testSolutionManager);
-=======
-            var testSettings = new NullSettings();
             var deleteOnRestartManager = new TestDeleteOnRestartManager();
             var nuGetPackageManager = new NuGetPackageManager(
                 sourceRepositoryProvider,
                 testSettings,
                 testSolutionManager,
                 deleteOnRestartManager);
->>>>>>> 67d943bc
+
             var packagesFolderPath = PackagesFolderPathUtility.GetPackagesFolderPath(testSolutionManager, testSettings);
 
             var randomPackagesConfigFolderPath = TestFilesystemUtility.CreateRandomTestFolder();
